--- conflicted
+++ resolved
@@ -1,9 +1,5 @@
 {
-<<<<<<< HEAD
-    "version": "0.9.7.2",
-=======
     "version": "0.9.8",
->>>>>>> 5b808a68
     "name": "aiida_siesta",
     "url": "https://github.com/albgar/aiida_siesta_plugin",
     "download_url": "https://github.com/vdikan/aiida_siesta_plugin/archive/0.9.8.tar.gz",
@@ -18,14 +14,9 @@
         "Development Status :: 3 - Alpha"
     ],
     "install_requires": [
-<<<<<<< HEAD
-        "aiida_core[docs,atomic_tools]>=0.9.1",
-        "reentry>=1.0.2"
-=======
         "aiida_core[docs,atomic_tools]>=0.10.0",
         "reentry>=1.0.2",
         "pytest>=3.3.2"
->>>>>>> 5b808a68
     ],
     "entry_points": {
         "aiida.calculations": [
