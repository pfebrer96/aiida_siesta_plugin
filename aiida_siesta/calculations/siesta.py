--- conflicted
+++ resolved
@@ -11,13 +11,8 @@
 from aiida.orm import Dict, StructureData, BandsData, ArrayData
 
 from .tkdict import FDFDict
-<<<<<<< HEAD
-from aiida_siesta.data.psf import PsfData, get_pseudos_from_structure
-=======
 from aiida_siesta.data.psf import PsfData
 from aiida_siesta.data.psml import PsmlData
->>>>>>> d4b51980
-
 # See the LICENSE.txt and AUTHORS.txt files.
 
 ###################################################################
@@ -81,7 +76,6 @@
         super(SiestaCalculation, cls).define(spec)
 
         spec.input('code', valid_type=orm.Code, help='Input code')
-<<<<<<< HEAD
         spec.input('structure',
                    valid_type=orm.StructureData,
                    help='Input structure')
@@ -101,15 +95,18 @@
                    valid_type=orm.Dict,
                    help='Input settings',
                    required=False)
-        spec.input('parameters', valid_type=orm.Dict, help='Input parameters')
+        spec.input('parameters',
+                   valid_type=orm.Dict,
+                   help='Input parameters')
         spec.input('parent_calc_folder',
                    valid_type=orm.RemoteData,
                    required=False,
                    help='Parent folder')
-        spec.input_namespace('pseudos',
-                             valid_type=PsfData,
-                             help='Input pseudo potentials',
-                             dynamic=True)
+        spec.input_namespace(
+                  'pseudos',
+                  valid_type=(PsfData, PsmlData),
+                  help='Input pseudo potentials',
+                  dynamic=True)
 
         # These are optional, since a default is specified
         # But they should not be set by the user...
@@ -134,7 +131,7 @@
         spec.input('metadata.options.parser_name',
                    valid_type=six.string_types,
                    default='siesta.parser')
-
+#----------------------------------------------------
         spec.output('output_parameters',
                     valid_type=Dict,
                     required=True,
@@ -148,7 +145,7 @@
                     valid_type=BandsData,
                     required=False,
                     help='Optional band structure')
-        #I don't know why the bands parameters are parsed as BandsData alseady contains the kpoints (Emanuele)
+        #I don't know why the bands parameters are parsed as BandsData already contains the kpoints (Emanuele)
         #AG: Agreed, this will go soon.
         spec.output('bands_parameters',
                     valid_type=Dict,
@@ -158,96 +155,6 @@
                     valid_type=ArrayData,
                     required=False,
                     help='Optional forces and stress')
-=======
-        spec.input(
-            'structure', valid_type=orm.StructureData, help='Input structure')
-        spec.input(
-            'kpoints',
-            valid_type=orm.KpointsData,
-            help='Input kpoints',
-            required=False)
-        spec.input(
-            'bandskpoints',
-            valid_type=orm.KpointsData,
-            help='Input kpoints for bands',
-            required=False)
-        spec.input(
-            'basis', valid_type=orm.Dict, help='Input basis', required=False)
-        spec.input(
-            'settings',
-            valid_type=orm.Dict,
-            help='Input settings',
-            required=False)
-        spec.input('parameters', valid_type=orm.Dict, help='Input parameters')
-        spec.input(
-            'parent_calc_folder',
-            valid_type=orm.RemoteData,
-            required=False,
-            help='Parent folder')
-        spec.input_namespace(
-            'pseudos',
-            valid_type=(PsfData, PsmlData),
-            help='Input pseudo potentials',
-            dynamic=True)
-
-        # These are optional, since a default is specified
-        # But they should not be set by the user...
-        spec.input(
-            'metadata.options.input_filename',
-            valid_type=six.string_types,
-            default=cls._DEFAULT_INPUT_FILE)
-        spec.input(
-            'metadata.options.output_filename',
-            valid_type=six.string_types,
-            default=cls._DEFAULT_OUTPUT_FILE)
-        spec.input(
-            'metadata.options.xml_file',
-            valid_type=six.string_types,
-            default=cls._DEFAULT_XML_FILE)
-        spec.input(
-            'metadata.options.bands_file',
-            valid_type=six.string_types,
-            default=cls._DEFAULT_BANDS_FILE)
-        spec.input(
-            'metadata.options.messages_file',
-            valid_type=six.string_types,
-            default=cls._DEFAULT_MESSAGES_FILE)
-        spec.input(
-            'metadata.options.json_file',
-            valid_type=six.string_types,
-            default=cls._DEFAULT_JSON_FILE)
-        spec.input(
-            'metadata.options.parser_name',
-            valid_type=six.string_types,
-            default='siesta.parser')
-
-        spec.output(
-            'output_parameters',
-            valid_type=Dict,
-            required=True,
-            help='The calculation results')
-        spec.output(
-            'output_structure',
-            valid_type=StructureData,
-            required=False,
-            help='Optional relaxed structure')
-        spec.output(
-            'bands_array',
-            valid_type=BandsData,
-            required=False,
-            help='Optional band structure')
-        #I don't know why the bands parameters are parsed as BandsData alseady contains the kpoints (Emanuele)
-        spec.output(
-            'bands_parameters',
-            valid_type=Dict,
-            required=False,
-            help='Optional parameters of bands')
-        spec.output(
-            'forces_and_stress',
-            valid_type=ArrayData,
-            required=False,
-            help='Optional forces and stress')
->>>>>>> d4b51980
 
         spec.default_output_node = 'output_parameters'  #should be existing output node and a Dict
 
@@ -255,16 +162,9 @@
             100,
             'ERROR_NO_RETRIEVED_FOLDER',
             message='The retrieved folder data node could not be accessed.')
-<<<<<<< HEAD
         spec.exit_code(120,
                        'SCF_NOT_CONV',
                        message='Calculation did not reach scf convergence!')
-=======
-        spec.exit_code(
-            120,
-            'SCF_NOT_CONV',
-            message='Calculation did not reach scf convergence!')
->>>>>>> d4b51980
         spec.exit_code(
             130,
             'GEOM_NOT_CONV',
@@ -422,12 +322,6 @@
             # ... list of tuples with format ('node_uuid', 'filename', relativedestpath')
             # We probably should be pre-pending 'self._PSEUDO_SUBFOLDER' in the
             # last slot, for generality...
-<<<<<<< HEAD
-            local_copy_list.append((ps.uuid, ps.filename, kind.name + ".psf"))
-
-        atomic_species_card_list = (["%block chemicalspecieslabel\n"] +
-                                    list(atomic_species_card_list))
-=======
             if isinstance(ps, PsfData):
                 local_copy_list.append((ps.uuid, ps.filename,
                                         kind.name + ".psf"))
@@ -436,10 +330,9 @@
                                         kind.name + ".psml"))
             else:
                 pass
-
-        atomic_species_card_list = (
-            ["%block chemicalspecieslabel\n"] + list(atomic_species_card_list))
->>>>>>> d4b51980
+                
+        atomic_species_card_list = (["%block chemicalspecieslabel\n"] +
+                                    list(atomic_species_card_list))
         atomic_species_card = "".join(atomic_species_card_list)
         atomic_species_card += "%endblock chemicalspecieslabel\n"
         # Free memory
@@ -503,11 +396,7 @@
             bandskpoints_card_list = [
                 "BandLinesScale ReciprocalLatticeVectors\n"
             ]
-<<<<<<< HEAD
             if bandskpoints.labels == None:
-=======
-            if bandskpoints.labels is None:
->>>>>>> d4b51980
                 bandskpoints_card_list.append("%block BandPoints\n")
                 for s in bandskpoints.get_kpoints():
                     bandskpoints_card_list.append(
