--- conflicted
+++ resolved
@@ -390,14 +390,6 @@
             # This will fail if has_mesh is False (for the case of a list),
             # since in that case 'offset' is undefined.
             #
-<<<<<<< HEAD
-            if any([(i != 0. and i != 0.5) for i in offset]):
-                raise InputValidationError("offset list must only be made "
-                                           "of 0 or 0.5 floats")
-            the_offset = offset
-            the_6_integers = list(mesh) + the_offset
-=======
->>>>>>> 5b808a68
             kpoints_card_list.append("{0:6} {1:6} {2:6} {3:18.10f}\n".format(
                 mesh[0], 0, 0, offset[0]))
             kpoints_card_list.append("{0:6} {1:6} {2:6} {3:18.10f}\n".format(
