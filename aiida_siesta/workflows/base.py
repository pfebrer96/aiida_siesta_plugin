--- conflicted
+++ resolved
@@ -39,13 +39,8 @@
 
     @override
     def load_instance_state(self, saved_state, load_context):
-<<<<<<< HEAD
         super(SiestaBaseWorkChain,
               self).load_instance_state(saved_state, load_context)
-=======
-        super(SiestaBaseWorkChain, self).load_instance_state(
-            saved_state, load_context)
->>>>>>> d4b51980
         self._load_error_handlers()
 
     def _load_error_handlers(self):
@@ -106,7 +101,6 @@
         # commented out, since it's more clear to provide list of outputs explicitly:
         # spec.dynamic_output()
 
-<<<<<<< HEAD
         spec.output('forces_and_stress',
                     valid_type=orm.ArrayData,
                     required=False)
@@ -114,13 +108,6 @@
         spec.output('output_structure',
                     valid_type=orm.StructureData,
                     required=False)
-=======
-        spec.output(
-            'forces_and_stress', valid_type=orm.ArrayData, required=False)
-        spec.output('output_band', valid_type=orm.BandsData, required=False)
-        spec.output(
-            'output_structure', valid_type=orm.StructureData, required=False)
->>>>>>> d4b51980
         spec.output('output_parameters', valid_type=orm.Dict)
         spec.output('remote_folder', valid_type=orm.RemoteData)
 
@@ -130,16 +117,9 @@
             message=
             'the run_calculation step did not successfully add a calculation node to the context'
         )
-<<<<<<< HEAD
         spec.exit_code(101,
                        'ERROR_MAXIMUM_ITERATIONS_EXCEEDED',
                        message='the maximum number of iterations was exceeded')
-=======
-        spec.exit_code(
-            101,
-            'ERROR_MAXIMUM_ITERATIONS_EXCEEDED',
-            message='the maximum number of iterations was exceeded')
->>>>>>> d4b51980
         spec.exit_code(
             102,
             'ERROR_UNEXPECTED_CALCULATION_STATE',
@@ -162,14 +142,9 @@
             "the explicitly passed 'pseudos' or 'pseudo_family' could not be used to get the necessary potentials"
         )
 
-<<<<<<< HEAD
         spec.exit_code(501,
                        'ERROR_WORKFLOW_FAILED',
                        message="Workflow did not succeed")
-=======
-        spec.exit_code(
-            501, 'ERROR_WORKFLOW_FAILED', message="Workflow did not succeed")
->>>>>>> d4b51980
 
     def setup(self):
         """
@@ -244,15 +219,6 @@
             if kind not in pseudos:
                 raise ValueError(
                     'no pseudo available for element {}'.format(kind))
-<<<<<<< HEAD
-            elif not isinstance(pseudos[kind], PsfData):
-                raise ValueError(
-                    'pseudo for element {} is not of type PsfData'.format(
-                        kind))
-=======
-            #elif not isinstance(pseudos[kind], PsfData):
-            #    raise ValueError('pseudo for element {} is not of type PsfData'.format(kind))
->>>>>>> d4b51980
 
         return pseudos
 
@@ -354,13 +320,8 @@
 
         # Done: successful completion of last calculation
         if calculation.is_finished_ok:
-<<<<<<< HEAD
             #self.report('{}<{}> completed successfully'
             #            .format(self.ctx.calc_name, calculation.pk))
-=======
-            self.report('{}<{}> completed successfully'.format(
-                self.ctx.calc_name, calculation.pk))
->>>>>>> d4b51980
             self.ctx.restart_calc = calculation
             self.ctx.is_finished = True
 
@@ -394,11 +355,7 @@
         calculation to the outputs
 
         """
-<<<<<<< HEAD
-=======
-        self.report('workchain completed after {} iterations'.format(
-            self.ctx.iteration))
->>>>>>> d4b51980
+
 
         for name, port in six.iteritems(self.spec().outputs):
 
@@ -416,21 +373,8 @@
                 #self.report("attaching the node {}<{}> as '{}'"
                 #            .format(node.__class__.__name__, node.pk, name))
 
-<<<<<<< HEAD
         self.report('Base workchain completed after {} iterations'.format(
             self.ctx.iteration))
-=======
-        # self.report('workchain completed after {} iterations'.format(self.ctx.iteration))
-        # self.out('output_parameters', self.ctx.restart_calc.out.output_parameters)
-        # self.out('remote_folder', self.ctx.restart_calc.out.remote_folder)
-        # self.out('retrieved', self.ctx.restart_calc.out.retrieved)
-
-        # if 'output_structure' in self.ctx.restart_calc.out:
-        #     self.out('output_structure', self.ctx.restart_calc.out.output_structure)
-        # if 'bands_array' in self.ctx.restart_calc.out:
-        #     self.out('bands_array', self.ctx.restart_calc.out.bands_array)
->>>>>>> d4b51980
-
     def on_terminated(self):
         """
         If the clean_workdir input was set to True, recursively collect
@@ -520,14 +464,9 @@
         handler_report = None
 
         # Sort the handlers based on their priority in reverse order
-<<<<<<< HEAD
         handlers = sorted(self._error_handlers,
                           key=lambda x: x.priority,
                           reverse=True)
-=======
-        handlers = sorted(
-            self._error_handlers, key=lambda x: x.priority, reverse=True)
->>>>>>> d4b51980
 
         if not handlers:
             raise UnexpectedCalculationFailure(
