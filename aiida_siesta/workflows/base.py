# -*- coding: utf-8 -*-
from abc import ABCMeta, abstractmethod

from aiida.orm import Code
from aiida.orm.data.base import Bool, Int, Str
from aiida.orm.data.remote import RemoteData
from aiida.orm.data.parameter import ParameterData
from aiida.orm.data.structure import StructureData
from aiida.orm.data.array.kpoints import KpointsData
from aiida.common.datastructures import calc_states
from aiida.work.run import submit
from aiida.work.workchain import WorkChain, ToContext, while_

from aiida_siesta.data.psf import PsfData, get_pseudos_from_structure
from aiida_siesta.calculations.siesta import SiestaCalculation


class SiestaBaseWorkChain(WorkChain):
    """
    Base Workchain to launch a total energy calculation via Siesta
    """
    __metaclass__ = ABCMeta
    def __init__(self, *args, **kwargs):
        super(SiestaBaseWorkChain, self).__init__(*args, **kwargs)


    @abstractmethod
    def create_outline(cls):
        """Abstract method: specify the outline for your WorkChain here."""
        pass


    @classmethod
    def define(cls, spec):
        super(SiestaBaseWorkChain, cls).define(spec)
        spec.input('code', valid_type=Code)
        spec.input('structure', valid_type=StructureData)
        spec.input_group('pseudos', required=False)
        spec.input('pseudo_family', valid_type=Str, required=False)
        spec.input('parent_folder', valid_type=RemoteData, required=False)
        spec.input('kpoints', valid_type=KpointsData)
        spec.input('parameters', valid_type=ParameterData)
        spec.input('basis', valid_type=ParameterData)
        spec.input('settings', valid_type=ParameterData)
        spec.input('options', valid_type=ParameterData)
        spec.input('clean_workdir', valid_type=Bool, default=Bool(False))
        spec.input('max_iterations', valid_type=Int, default=Int(10))

        outline_args = cls.create_outline()
        spec.outline(*outline_args)
        spec.dynamic_output()


    def _initial_setup(self):
        """
        Initialize context variables
        """
        self.ctx.max_iterations = self.inputs.max_iterations.value
        self.ctx.restart_calc = None
        self.ctx.is_finished = False
        self.ctx.iteration = 0
        self.ctx.scf_did_not_converge = False
        self.ctx.geometry_did_not_converge = False

        # Define convenience dictionary of inputs for SiestaCalculation
        self.ctx.inputs = {
            'code': self.inputs.code,
            'structure': self.inputs.structure,
            'pseudo': {},
            'kpoints': self.inputs.kpoints,
            'parameters': self.inputs.parameters.get_dict(),
            'basis': self.inputs.basis.get_dict(),
            'settings': self.inputs.settings.get_dict(),
            '_options': self.inputs.options.get_dict(),
        }

        # Prevent SiestaCalculation from being terminated by scheduler
        max_wallclock_seconds = self.ctx.inputs['_options']['max_wallclock_seconds']
        self.ctx.inputs['parameters']['max-walltime'] = max_wallclock_seconds

        return


    def _validate_pseudo_potentials(self):
        """
        Validate the inputs related to pseudopotentials to check that we have the minimum required
        amount of information to be able to run a SiestaCalculation
        """
        structure = self.inputs.structure
        pseudo_family = self.inputs.pseudo_family.value

        if all([key not in self.inputs for key in ['pseudos', 'pseudo_family']]):
            self.abort_nowait('neither explicit pseudos nor a pseudo_family was specified in the inputs')
            return
        elif all([key in self.inputs for key in ['pseudos', 'pseudo_family']]):
            self.report('both explicit pseudos as well as a pseudo_family were specified: using explicit pseudos')
            self.ctx.inputs['pseudo'] = self.inputs.pseudos
        elif 'pseudos' in self.inputs:
            self.report('only explicit pseudos were specified: using explicit pseudos')
            self.ctx.inputs['pseudo'] = self.inputs.pseudos
        elif 'pseudo_family' in self.inputs:
            self.report('only a pseudo_family was specified: using pseudos from pseudo_family')
            self.ctx.inputs['pseudo'] = get_pseudos_from_structure(structure, pseudo_family)

        for kind in self.inputs.structure.get_kind_names():
            if kind not in self.ctx.inputs['pseudo']:
                self.abort_nowait('no pseudo available for element {}'.format(kind))
            elif not isinstance(self.ctx.inputs['pseudo'][kind], PsfData):
                self.abort_nowait('pseudo for element {} is not of type PsfData'.format(kind))


    def _should_run_scf(self):
        """
        Return whether a siesta restart calculation should be run, which
        is the case as long as the last calculation was not converged
        successfully and the maximum number of restarts has not yet
        been exceeded
        """
        return ( (not self.ctx.is_finished) and (self.ctx.iteration < self.ctx.max_iterations) )


    def _scf_reset(self):
        self.ctx.is_finished = False
        self.ctx.iteration = 0


    def _run_scf_cycle(self):
        """
        Run a new SiestaCalculation or restart from a previous
        SiestaCalculation run in this workchain

        """
        self.ctx.iteration += 1

        # Create local copy of general initial inputs stored in the context
        # and adapt for next calculation
        
        local_inputs = dict(self.ctx.inputs)

        # Indicates if restarting or doing calculations from scratch.
        # left from the original WorkChain template for QE pw.x
        # TODO Clarify on that matter
        #
        # if self.ctx.iteration == 1 and 'parent_folder' in self.inputs:
        #  For Siesta, we should decide on which files to actually
        #  use in the parent_folder. It might be enough to specify
        #  'dm-use-save-DM'
        #
        #     inputs['parameters']['CONTROL']['restart_mode'] = 'restart'
        #     inputs['parent_folder'] = self.inputs.parent_folder
        # elif self.ctx.restart_calc:
        #     inputs['parameters']['CONTROL']['restart_mode'] = 'restart'
        #     inputs['parent_folder'] = self.ctx.restart_calc.out.remote_folder
        # else:
        #     inputs['parameters']['CONTROL']['restart_mode'] = 'from_scratch'

        # NOTE really the logic should be here

        if self.ctx.restart_calc:
            local_inputs['parent_folder'] = self.ctx.restart_calc.out.remote_folder

        if self.ctx.scf_did_not_converge:
            local_inputs['parameters']['dm-use-save-dm'] = True
            self.report('Re-using previous DM')

        # We need to add here the previous structure, for cases of
        # geometry optimization
        #
        if self.ctx.geometry_did_not_converge:
            
            # The previous calculation, even if failed, should
            # have produced an 'output_structure' node containing the
            # last recorded geometry in the XML file.
            # 
            # So we benefit from all the geometry optimization work
            # done in that calculation (except from the internal state
            # of the optimizer...)
            #
            # Another route to geometry re-use is to employ the
            # information in files that checkpoint the geometry:
            #
            # 'move XXX.STRUCT_OUT TO XXX.STRUCT_IN'
            #  and add the 'use-struct-in' fdf option
            # 
            local_inputs['structure'] = self.ctx.restart_calc.out.output_structure
            self.report('Re-using previous output_structure')
            # --- maybe decide whether to actually use the DM... or to extrapolate...
            local_inputs['parameters']['dm-use-save-dm'] = True
            self.report('Re-using previous DM')


        local_inputs['parameters'] = ParameterData(dict=local_inputs['parameters'])

        local_inputs['basis'] = ParameterData(dict=local_inputs['basis'])
        local_inputs['settings'] = ParameterData(dict=local_inputs['settings'])

        process = SiestaCalculation.process()
        running = submit(process, **local_inputs)

        self.report('launching SiestaCalculation<{}> iteration #{}'.format(running.pid, self.ctx.iteration))

        return ToContext(calculation=running)

<<<<<<< HEAD

    def _inspect_scf_cycle(self):
=======
    def inspect_siesta(self):

>>>>>>> 57c773c9
        """
        Analyse the results of the previous SiestaCalculation, checking
        whether it finished successfully, or if not troubleshoot the
        cause and adapt the input parameters accordingly before
        restarting, or abort if unrecoverable error was found
        """
        try:
            calculation = self.ctx.calculation
        except Exception:
            self.abort_nowait('The previous iteration finished without returning a SiestaCalculation')
            return

        expected_states = [calc_states.FINISHED, calc_states.FAILED, calc_states.SUBMISSIONFAILED]

        # Done: successful convergence of last calculation
        if calculation.has_finished_ok():
            self.report('converged successfully after {} iterations'.format(self.ctx.iteration))
            self.ctx.restart_calc = calculation
            self.ctx.is_finished = True

        # Abort: exceeded maximum number of retries
        elif self.ctx.iteration >= self.ctx.max_iterations:
            self.report('reached the max number of iterations {}'.format(self.ctx.max_iterations))
            self.abort_nowait('last ran SiestaCalculation<{}>'.format(calculation.pk))

        # Abort: unexpected state of last calculation
        elif calculation.get_state() not in expected_states:
            self.abort_nowait('unexpected state ({}) of SiestaCalculation<{}>'.format(
                calculation.get_state(), calculation.pk))

        # Retry: submission failed, try to restart or abort
        # NOTE This handler is not implemented
        elif calculation.get_state() in [calc_states.SUBMISSIONFAILED]:
            self._handle_submission_failure(calculation)

        # Retry: calculation failed
        # The FAILED state is the one actually reported for
        # non-converged calculations when the
        # 'scf-must-converge'
        # and/or
        # 'geometry-must-converge'
        # fdf options are specified. There are then 'FATAL'
        # lines in the MESSAGES file (and thus in the 'warnings'
        # list)
        #
        # We might also check 'FINISHED' calculations for
        # 'WARNING' SCF_NOT_CONV and/or GEOM_NOT_CONV lines.
        #
        elif calculation.get_state() in [calc_states.FAILED]:
            self._handle_calculation_failure(calculation)

        else:
            self.abort_nowait('This place should not be reached...')
        return


    def _scf_results(self):
        """
        Attach the output parameters and retrieved folder of the last calculation to the outputs
        """
        self.report('workchain completed after {} iterations'.format(self.ctx.iteration))
        self.out('output_parameters', self.ctx.restart_calc.out.output_parameters)
        self.out('remote_folder', self.ctx.restart_calc.out.remote_folder)
        self.out('retrieved', self.ctx.restart_calc.out.retrieved)

        if 'output_structure' in self.ctx.restart_calc.out:
            self.out('output_structure', self.ctx.restart_calc.out.output_structure)


    def _handle_submission_failure(self, calculation):

        """
        The submission of the calculation has failed, if it was the second
        consecutive failure we abort the workchain, else we set the
        has_submission_failed flag and try again
        """
        self.abort_nowait('submission failed for the {} in iteration {}, but error handling is not implemented yet'
            .format(SiestaCalculation.__name__, self.ctx.iteration))


    def _handle_calculation_failure(self, calculation):
        """
        The calculation has failed so we try to analyze the reason and
        change the inputs accordingly for the next calculation. If the
        calculation failed, but did so cleanly, we set it as the
        restart_calc, in all other cases we do not replace the
        restart_calc

        """
        # Typical contents of the warnings list for a FAILED calculation:
        #
        #        "warnings": [
        #        "FATAL: GEOM_NOT_CONV: Geometry relaxation not converged",
        #        "FATAL: ABNORMAL_TERMINATION"
        
        warnings_list = calculation.out.output_parameters.get_dict()['warnings']

        # Formally we should be checking also for an OUT_OF_TIME fatal message,
        # but in this case Siesta attaches SCF or GEOM 'WARNING' lines, so the
        # checks below will cover it:
        #
        #  WARNING: SCF_NOT_CONV: SCF did not converge at wall time exhaustion
        #   (info): Geom step, scf iteration, dmax:   4  4    0.000413
        #  FATAL: OUT_OF_TIME: Time is up.
        
        # We should, however, report it:
        
        for line in warnings_list:
            if u'FATAL: OUT_OF_TIME' in line:
                self.report('Out of time in SiestaCalculation<{}>'.format(calculation.pk))

        # Note again that we check for the strings themselves, and not
        # for 'FATAL' or 'WARNING' qualifiers
        
        self.ctx.geometry_did_not_converge = False
        for line in warnings_list:
            if u'GEOM_NOT_CONV' in line:
                self.ctx.geometry_did_not_converge = True

        self.ctx.scf_did_not_converge = False
        for line in warnings_list:
            if u'SCF_NOT_CONV' in line:
                self.ctx.scf_did_not_converge = True

        self.ctx.restart_calc = calculation

    def on_stop(self):
        """Clean remote folders of the SiestaCalculations that were run if
        the clean_workdir parameter was set to true in the Workchain
        inputs

        """
        super(SiestaBaseWorkChain, self).on_stop()

        if not self.inputs.clean_workdir.value:
            self.report('remote folders will not be cleaned')
            return

        for calc in self.ctx.calculation:
            try:
                calc.out.remote_folder._clean()
                self.report('cleaned remote folder of {}<{}>'.format(calc.__class__.__name__, calc.pk))
            except Exception:
                pass<|MERGE_RESOLUTION|>--- conflicted
+++ resolved
@@ -201,13 +201,11 @@
 
         return ToContext(calculation=running)
 
-<<<<<<< HEAD
 
     def _inspect_scf_cycle(self):
-=======
-    def inspect_siesta(self):
-
->>>>>>> 57c773c9
+        """
+        Analyse the results of the previous SiestaCalculation, checking whether it finished successfully
+        or if not troubleshoot the cause and adapt the input parameters accordingly before
         """
         Analyse the results of the previous SiestaCalculation, checking
         whether it finished successfully, or if not troubleshoot the
